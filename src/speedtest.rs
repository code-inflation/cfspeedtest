--- conflicted
+++ resolved
@@ -182,86 +182,61 @@
     let req_builder = client.get(url);
 
     let start = Instant::now();
-<<<<<<< HEAD
-    let response = match req_builder.send() {
+    let mut response = match req_builder.send() {
         Ok(res) => res,
         Err(e) => {
             log::error!("Failed to get response for latency test: {}", e);
             return 0.0;
         }
     };
-=======
-    let mut response = req_builder.send().expect("failed to get response");
->>>>>>> 7f838c53
     let _status_code = response.status();
     // Drain body to complete the request; ignore errors.
     let _ = std::io::copy(&mut response, &mut std::io::sink());
     let total_ms = start.elapsed().as_secs_f64() * 1_000.0;
 
-<<<<<<< HEAD
     // Try to extract cfRequestDuration from Server-Timing header
-    let cf_req_duration = match response.headers().get("Server-Timing") {
+    let re = match Regex::new(r"cfRequestDuration;dur=([\d.]+)") {
+        Ok(re) => re,
+        Err(e) => {
+            log::error!("Failed to compile regex: {}", e);
+            return total_ms;
+        }
+    };
+
+    let server_timing = match response.headers().get("Server-Timing") {
         Some(header_value) => match header_value.to_str() {
-            Ok(header_str) => {
-                let re = match Regex::new(r"cfRequestDuration;dur=([\d.]+)") {
-                    Ok(re) => re,
-                    Err(e) => {
-                        log::error!("Failed to compile regex: {}", e);
-                        return duration; // Return full duration if we can't parse server timing
-                    }
-                };
-
-                match re.captures(header_str) {
-                    Some(captures) => match captures.get(1) {
-                        Some(dur_match) => match dur_match.as_str().parse::<f64>() {
-                            Ok(parsed) => parsed,
-                            Err(e) => {
-                                log::error!("Failed to parse cfRequestDuration: {}", e);
-                                return duration;
-                            }
-                        },
-                        None => {
-                            log::debug!("No cfRequestDuration found in Server-Timing header");
-                            return duration;
-                        }
-                    },
-                    None => {
-                        log::debug!("Server-Timing header doesn't match expected format");
-                        return duration;
-                    }
-                }
-            }
+            Ok(s) => s,
             Err(e) => {
                 log::error!("Failed to convert Server-Timing header to string: {}", e);
-                return duration;
+                return total_ms;
             }
         },
         None => {
             log::debug!("No Server-Timing header in response");
-            return duration;
-        }
-    };
-
-    let mut req_latency = duration - cf_req_duration;
-    if req_latency < 0.0 {
-        log::warn!("Negative latency calculated: {req_latency}ms, using 0.0ms instead");
-        req_latency = 0.0;
-=======
-    let re = Regex::new(r"cfRequestDuration;dur=([\d.]+)").unwrap();
-    let server_timing = response
-        .headers()
-        .get("Server-Timing")
-        .expect("No Server-Timing in response header")
-        .to_str()
-        .unwrap();
-    let cf_req_duration: f64 = re
-        .captures(server_timing)
-        .unwrap()
-        .get(1)
-        .unwrap()
-        .as_str()
-        .parse()
-        .unwrap();
+            return total_ms;
+        }
+    };
+
+    let cf_req_duration: f64 = match re.captures(server_timing) {
+        Some(captures) => match captures.get(1) {
+            Some(dur_match) => match dur_match.as_str().parse::<f64>() {
+                Ok(parsed) => parsed,
+                Err(e) => {
+                    log::error!("Failed to parse cfRequestDuration: {}", e);
+                    return total_ms;
+                }
+            },
+            None => {
+                log::debug!("No cfRequestDuration found in Server-Timing header");
+                return total_ms;
+            }
+        },
+        None => {
+            log::debug!("Server-Timing header doesn't match expected format");
+            return total_ms;
+        }
+    };
+
     let mut req_latency = total_ms - cf_req_duration;
     log::debug!(
         "latency debug: total_ms={total_ms:.3} cf_req_duration_ms={cf_req_duration:.3} req_latency_total={req_latency:.3} server_timing={server_timing}"
@@ -273,7 +248,6 @@
             );
         }
         req_latency = 0.0
->>>>>>> 7f838c53
     }
     req_latency
 }
@@ -331,10 +305,9 @@
     let url = &format!("{BASE_URL}/{UPLOAD_URL}");
     let payload: Vec<u8> = vec![1; payload_size_bytes];
     let req_builder = client.post(url).body(payload);
-<<<<<<< HEAD
 
     let start = Instant::now();
-    let response = match req_builder.send() {
+    let mut response = match req_builder.send() {
         Ok(res) => res,
         Err(e) => {
             log::error!("Failed to send upload request: {}", e);
@@ -345,18 +318,8 @@
     let duration = start.elapsed();
     let mbits = (payload_size_bytes as f64 * 8.0 / 1_000_000.0) / duration.as_secs_f64();
 
-=======
-    let (mut response, status_code, mbits, duration) = {
-        let start = Instant::now();
-        let response = req_builder.send().expect("failed to get response");
-        let status_code = response.status();
-        let duration = start.elapsed();
-        let mbits = (payload_size_bytes as f64 * 8.0 / 1_000_000.0) / duration.as_secs_f64();
-        (response, status_code, mbits, duration)
-    };
     // Drain response after timing so we don't skew upload measurement.
     let _ = std::io::copy(&mut response, &mut std::io::sink());
->>>>>>> 7f838c53
     if output_format == OutputFormat::StdOut {
         print_current_speed(mbits, duration, status_code, payload_size_bytes);
     }
@@ -370,29 +333,18 @@
 ) -> f64 {
     let url = &format!("{BASE_URL}/{DOWNLOAD_URL}{payload_size_bytes}");
     let req_builder = client.get(url);
-<<<<<<< HEAD
 
     let start = Instant::now();
-    let response = match req_builder.send() {
+    let mut response = match req_builder.send() {
         Ok(res) => res,
         Err(e) => {
             log::error!("Failed to send download request: {}", e);
             return 0.0;
         }
-=======
-    let (status_code, mbits, duration) = {
-        let start = Instant::now();
-        let mut response = req_builder.send().expect("failed to get response");
-        let status_code = response.status();
-        // Stream the body to avoid buffering the full payload in memory.
-        let _ = std::io::copy(&mut response, &mut std::io::sink());
-        let duration = start.elapsed();
-        let mbits = (payload_size_bytes as f64 * 8.0 / 1_000_000.0) / duration.as_secs_f64();
-        (status_code, mbits, duration)
->>>>>>> 7f838c53
     };
     let status_code = response.status();
-    let _res_bytes = response.bytes();
+    // Stream the body to avoid buffering the full payload in memory.
+    let _ = std::io::copy(&mut response, &mut std::io::sink());
     let duration = start.elapsed();
     let mbits = (payload_size_bytes as f64 * 8.0 / 1_000_000.0) / duration.as_secs_f64();
 
